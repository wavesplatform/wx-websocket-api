--- conflicted
+++ resolved
@@ -7,11 +7,8 @@
 #[serde(rename_all = "snake_case")]
 pub enum Topic {
     Config(ConfigParameters),
-<<<<<<< HEAD
     State(State),
-=======
     TestResource(TestResource),
->>>>>>> bcc7229c
 }
 
 impl TryFrom<&str> for Topic {
@@ -20,24 +17,19 @@
     fn try_from(s: &str) -> Result<Self, Self::Error> {
         let url = Url::parse(s)?;
 
-        match url.scheme() {
-            "topic" => match url.host_str() {
-                Some("config") => {
-                    let config_file = ConfigFile::try_from(url)?;
-                    Ok(Topic::Config(ConfigParameters { file: config_file }))
-                }
-<<<<<<< HEAD
-                Some("state") => {
-                    let state = State::try_from(url)?;
-                    Ok(Topic::State(state))
-=======
-                Some("test.resource") => {
-                    let ps = TestResource::try_from(&url)?;
-                    Ok(Topic::TestResource(ps))
->>>>>>> bcc7229c
-                }
-                _ => Err(Error::InvalidTopic(s.to_owned())),
-            },
+        match url.host_str() {
+            Some("config") => {
+                let config_file = ConfigFile::try_from(url)?;
+                Ok(Topic::Config(ConfigParameters { file: config_file }))
+            }
+            Some("state") => {
+                let state = State::try_from(url)?;
+                Ok(Topic::State(state))
+            }
+            Some("test.resource") => {
+                let ps = TestResource::try_from(url)?;
+                Ok(Topic::TestResource(ps))
+            }
             _ => Err(Error::InvalidTopic(s.to_owned())),
         }
     }
@@ -52,19 +44,18 @@
                 url.set_path(&cf.file.path);
                 url.as_str().to_owned()
             }
-<<<<<<< HEAD
             Topic::State(state) => {
                 url.set_host(Some("state")).unwrap();
                 let path = state.to_string();
                 url.set_path(&path);
-=======
+                url.as_str().to_owned()
+            }
             Topic::TestResource(ps) => {
                 url.set_host(Some("test.resource")).unwrap();
                 url.set_path(&ps.path);
                 if let Some(query) = ps.query.clone() {
                     url.set_query(Some(query.as_str()));
                 }
->>>>>>> bcc7229c
                 url.as_str().to_owned()
             }
         }
@@ -130,7 +121,6 @@
     }
 }
 
-<<<<<<< HEAD
 #[derive(Clone, Debug, Serialize, Deserialize)]
 pub struct State {
     pub address: String,
@@ -179,8 +169,9 @@
     assert_eq!(state.address, "some_address".to_string());
     assert_eq!(state.key, "some_key".to_string());
     let state_string = state.to_string();
-    assert_eq!("some_address:some_key".to_string(), state_string);
-=======
+    assert_eq!("some_address/some_key".to_string(), state_string);
+}
+
 #[derive(Clone, Debug, Serialize, Deserialize, PartialEq, Eq, Hash)]
 pub struct TestResource {
     pub path: String,
@@ -197,14 +188,13 @@
     }
 }
 
-impl TryFrom<&url::Url> for TestResource {
-    type Error = Error;
-
-    fn try_from(u: &url::Url) -> Result<Self, Self::Error> {
+impl TryFrom<Url> for TestResource {
+    type Error = Error;
+
+    fn try_from(u: Url) -> Result<Self, Self::Error> {
         Ok(Self {
             path: u.path().to_string(),
             query: u.query().map(|q| q.to_owned()),
         })
     }
->>>>>>> bcc7229c
 }