use crate::client::ClientSubscriptionKey;
use crate::error::Error;
use serde::{Deserialize, Serialize};
use std::collections::HashMap;
use std::convert::TryFrom;
use warp::ws;

type ErrorCode = u16;

#[derive(Debug, Serialize, Deserialize)]
#[serde(tag = "type", rename_all = "snake_case")]
pub enum IncomeMessage {
    Pong(PongMessage),
    Subscribe { topic: ClientSubscriptionKey },
    Unsubscribe { topic: ClientSubscriptionKey },
}

impl TryFrom<&ws::Message> for IncomeMessage {
<<<<<<< HEAD
    type Error = crate::error::Error;
=======
    type Error = Error;
>>>>>>> e0f70389

    fn try_from(value: &ws::Message) -> Result<Self, Self::Error> {
        serde_json::from_slice(value.as_bytes()).map_err(|e| match e.classify() {
            serde_json::error::Category::Data => Error::UnknownIncomeMessage(e.to_string()),
            _ => Error::SerdeJsonError(e),
        })
    }
}

#[derive(Debug, Serialize, Deserialize)]
pub struct PongMessage {
    pub message_number: i64,
}

#[derive(Clone, Debug, Serialize, Deserialize)]
#[serde(tag = "type", rename_all = "snake_case")]
pub enum OutcomeMessage {
    Ping {
        message_number: i64,
    },
    Update {
        message_number: i64,
        topic: ClientSubscriptionKey,
        value: String,
    },
    Subscribed {
        message_number: i64,
        topic: ClientSubscriptionKey,
        value: String,
    },
    Unsubscribed {
        message_number: i64,
        topic: ClientSubscriptionKey,
    },
    Error {
        message_number: i64,
        code: ErrorCode,
        message: String,
        details: Option<HashMap<String, String>>,
    },
}

impl From<OutcomeMessage> for ws::Message {
    fn from(om: OutcomeMessage) -> Self {
        let json = serde_json::to_string(&om).unwrap();
        ws::Message::text(&json)
    }
}<|MERGE_RESOLUTION|>--- conflicted
+++ resolved
@@ -16,11 +16,7 @@
 }
 
 impl TryFrom<&ws::Message> for IncomeMessage {
-<<<<<<< HEAD
-    type Error = crate::error::Error;
-=======
     type Error = Error;
->>>>>>> e0f70389
 
     fn try_from(value: &ws::Message) -> Result<Self, Self::Error> {
         serde_json::from_slice(value.as_bytes()).map_err(|e| match e.classify() {
