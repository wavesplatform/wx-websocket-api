use futures::{stream, SinkExt, StreamExt};
use std::collections::HashSet;
use std::convert::TryFrom;
use std::iter::FromIterator;
use std::sync::Arc;
use std::time::Instant;
use tokio::sync::Mutex;
use warp::ws;
use wavesexchange_log::{debug, error, info, trace};
use wavesexchange_topic::{State, StateSingle, Topic};

use crate::client::{Client, ClientId, Clients, MultitopicUpdate, Subscribed, Topics};
use crate::error::Error;
use crate::messages::IncomeMessage;
use crate::metrics::{CLIENTS, REDIS_INPUT_QUEUE_SIZE, SUBSCRIBED_MESSAGE_LATENCIES};
use crate::repo::Repo;
use crate::shard::Sharded;

use self::values::{DataEntry, TopicValue, TopicValues};

const INVALID_MESSAGE_ERROR_CODE: u16 = 1;
const ALREADY_SUBSCRIBED_ERROR_CODE: u16 = 2;
const INVALID_TOPIC_ERROR_CODE: u16 = 3;

// different duration to avoid starvation
const LOCKED_CLIENT_ON_PING_SENDING_SLEEP_DURATION_IN_MS: u64 = 10;
const LOCKED_CLIENT_ON_ERROR_SENDING_SLEEP_DURATION_IN_MS: u64 = 50;
const LOCKED_CLIENT_ON_INCOME_MESSAGE_HANDLING_SLEEP_DURATION_IN_MS: u64 = 100;
const LOCKED_CLIENT_ON_UPDATE_SLEEP_DURATION_IN_MS: u64 = 200;
const LOCKED_CLIENT_ON_DISCONNECTING_SLEEP_DURATION_IN_MS: u64 = 300;

#[derive(Clone, Debug)]
pub struct HandleConnectionOptions {
    pub ping_interval: tokio::time::Duration,
    pub ping_failures_threshold: usize,
}

pub async fn handle_connection<R: Repo>(
    mut socket: ws::WebSocket,
    clients: Arc<Sharded<Clients>>,
    topics: Arc<Topics>,
    repo: Arc<R>,
    options: HandleConnectionOptions,
    request_id: Option<String>,
    shutdown_signal: tokio::sync::mpsc::Sender<()>,
) -> Result<(), Error> {
    let client_id = repo.get_connection_id().await?;

    info!("Client#{} connected", client_id);

    let (client_tx, client_rx) = tokio::sync::mpsc::unbounded_channel();

    let client = Arc::new(Mutex::new(Client::new(
        client_id,
        client_tx.clone(),
        request_id.clone(),
    )));

    CLIENTS.inc();

    clients
        .get(&client_id)
        .write()
        .await
        .insert(client_id, client.clone());

    // ws connection messages processing
    let run_handler = run(
        &mut socket,
        &client,
        &client_id,
        request_id,
        &topics,
        repo,
        options,
        client_rx,
    );

    tokio::select! {
        _ = run_handler => {},
        _ = shutdown_signal.closed() => {
            debug!("shutdown signal handled");
        }
    }

    // handle connection close
    on_disconnect(socket, client, client_id, clients, topics).await;

    CLIENTS.dec();

    Ok(())
}

async fn run<R: Repo>(
    socket: &mut ws::WebSocket,
    client: &Arc<Mutex<Client>>,
    client_id: &ClientId,
    request_id: Option<String>,
    topics: &Arc<Topics>,
    repo: Arc<R>,
    options: HandleConnectionOptions,
    mut client_rx: tokio::sync::mpsc::UnboundedReceiver<ws::Message>,
) {
    let mut interval = tokio::time::interval(options.ping_interval);
    loop {
        tokio::select! {
            // income message (from ws)
            next_message = socket.next() => {
                if let Some(next_msg_result) = next_message {
                    let msg = match next_msg_result {
                        Ok(msg) => msg,
                        Err(disconnected) => {
                            debug!("Connection to Client#{} was unexpectedly closed: {}", client_id, disconnected; "req_id" => request_id);
                            break;
                        }
                    };

                    if msg.is_close() {
                        debug!("Connection to Client#{} was closed", client_id; "req_id" => request_id);
                        break;
                    }

                    if msg.is_ping() || msg.is_pong() {
                        continue
                    }

                    if match handle_income_message(&repo, client, client_id, topics, &msg).await {
                        Err(Error::UnknownIncomeMessage(error)) => send_error(error, "Invalid message", INVALID_MESSAGE_ERROR_CODE, client, client_id).await,
                        Err(Error::InvalidTopic(error)) => {
                            let error = format!("Invalid topic: {:?} – {}", msg, error);
                            send_error(error, "Invalid topic", INVALID_TOPIC_ERROR_CODE, client, client_id).await
                        }
                        Err(Error::UrlParseError(error)) => {
                            let error = format!("Invalid topic format: {:?} – {:?}", msg, error);
                            send_error(error, "Invalid topic", INVALID_TOPIC_ERROR_CODE, client, client_id).await
                        }
                        Err(Error::InvalidPongMessage) => {
                            // nothing to do
                            // just close the connection
                            break;
                        }
                        Err(err) => {
                            error!("Error occurred while processing Client#{} message: {:?} – {:?}", client_id, msg, err);
                            break;
                        }
                        _ => Ok(())
                    }.is_err() {
                        error!("Error occurred while sending message to Client#{}", client_id);
                        break;
                    }
                }
            },
            // outcome message (to ws)
            msg = client_rx.recv() => {
                if let Some(message) = msg {
                    debug!("Sending message to Client#{:?}", client_id);
                    if let Err(err) = socket.send(message).await {
                        error!("error occurred while sending message to ws client: {:?}", err; "req_id" => request_id);
                        break;
                    }
                } else {
                    break;
                }
            }
            // ping
            _ = interval.tick() => {
                loop {
                    match client.try_lock() {
                        Ok(mut client_lock) => {
                            if client_lock.pings_len() >= options.ping_failures_threshold {
                                debug!("Client#{} did not answer for {} consequent ping messages", client_id, options.ping_failures_threshold);
                                break;
                            }
                            if let Err(error) = client_lock.send_ping() {
                                error!("Error occurred while sending ping message to Client#{}: {:?}", client_id, error);
                                break;
                            }
                            break;
                        }
                        Err(_) => {
                            debug!(
                                "Client#{} is locked while ping sending, try to wait",
                                client_id
                            );
                            tokio::time::sleep(tokio::time::Duration::from_millis(
                                LOCKED_CLIENT_ON_PING_SENDING_SLEEP_DURATION_IN_MS,
                            ))
                            .await;
                        }
                    }
                }
            },
        }
    }
}

async fn handle_income_message<R: Repo>(
    repo: &Arc<R>,
    client: &Arc<Mutex<Client>>,
    client_id: &ClientId,
    topics: &Arc<Topics>,
    raw_msg: &ws::Message,
) -> Result<(), Error> {
    let msg = IncomeMessage::try_from(raw_msg)?;

    loop {
        match client.try_lock() {
            Ok(mut client_lock) => {
                match msg {
                    IncomeMessage::Pong(pong) => {
                        client_lock.handle_pong(pong.message_number)?;
                    }
                    IncomeMessage::Subscribe {
                        topic: client_subscription_key,
                    } => {
                        debug!(
                            "Handling Client#{} subscription to key {:?}",
                            client_id, client_subscription_key
                        );

                        let latency_timer = SUBSCRIBED_MESSAGE_LATENCIES.start_timer();

                        let topic = Topic::try_from(&client_subscription_key)?;
                        let subscription_key = String::from(topic.clone());

                        if client_lock.contains_subscription(&topic) {
                            const ALREADY_SUBSCRIBED_ERROR_MESSAGE: &'static str =
                                "You are already subscribed for the specified topic";
                            client_lock.send_error(
                                ALREADY_SUBSCRIBED_ERROR_CODE,
                                ALREADY_SUBSCRIBED_ERROR_MESSAGE.to_string(),
                                None,
                            )?;
                        } else {
                            let mut topics_lock = topics.write().await;
                            {
                                let topic = topic.clone();
                                let key = client_subscription_key.clone();
                                client_lock.add_direct_subscription(topic, key);
                            }
                            let value = repo.get_by_key(&subscription_key).await?;
                            debug!("Current value in Redis: {:?}", value; "topic" => format!("{:?}", topic));
                            let subtopics;
                            if let Some(value) = value {
                                let send_value;
                                if topic.is_multi_topic() {
                                    let subtopics_vec = parse_subtopic_list::<Vec<_>>(&value)?;
                                    debug!(
                                        "Subtopics ({}): {:?}",
                                        subtopics_vec.len(),
                                        subtopics_vec;
                                        "topic" => format!("{:?}", topic)
                                    );
                                    subtopics = Some(HashSet::<Topic>::from_iter(
                                        subtopics_vec.iter().cloned(),
                                    ));
                                    let mut subtopic_values =
                                        fetch_subtopic_values(repo, subtopics_vec, Vec::new())
                                            .await?;
                                    debug!(
                                        "Subtopic values ({}): {:?}",
                                        subtopic_values.0.len(),
                                        subtopic_values;
                                        "topic" => format!("{:?}", topic)
                                    );
                                    subtopic_values.filter_raw_null();
                                    send_value = subtopic_values.as_json_string();
                                } else {
                                    send_value = value;
                                    subtopics = None;
                                }
                                client_lock.send_subscribed(&topic, send_value)?;
                                let latency = latency_timer.stop_and_record();
                                debug!(
                                    "Latency {}ms (immediate send), topic {:?}",
                                    latency * 1_000_f64,
                                    topic
                                );
                            } else {
                                subtopics = None;
                                client_lock.mark_subscription_as_new(topic.clone(), latency_timer);
                            }
                            let key = client_subscription_key.clone();
                            topics_lock.add_subscription(topic.clone(), *client_id, key);
                            if let Some(subtopics) = subtopics {
                                debug!("Subtopics: {:?}", subtopics; "topic" => format!("{:?}", topic));
                                let _ = topics_lock
                                    .update_multitopic_info(topic.clone(), subtopics.clone());
                                for subtopic in subtopics.iter().cloned() {
                                    trace!("    Subtopic: {:?}", subtopic);
                                    client_lock.add_indirect_subscription(
                                        subtopic,
                                        topic.clone(),
                                        client_subscription_key.clone(),
                                    );
                                }
                                let update = MultitopicUpdate {
                                    added_subtopics: subtopics.iter().cloned().collect(),
                                    removed_subtopics: vec![],
                                };
                                topics_lock.update_indirect_subscriptions(topic, update, client_id);
                            }
                            repo.subscribe(subscription_key.clone()).await?;
                        }
                    }
                    IncomeMessage::Unsubscribe {
                        topic: client_subscription_key,
                    } => {
                        let topic = Topic::try_from(&client_subscription_key)?;

                        if client_lock.contains_subscription(&topic) {
                            client_lock.remove_direct_subscription(&topic);
                            let mut topics_lock = topics.write().await;
                            if topic.is_multi_topic() {
                                let removed =
                                    topics_lock.remove_indirect_subscriptions(&topic, client_id);
                                for subtopic in removed {
                                    client_lock.remove_indirect_subscription(&subtopic, &topic);
                                }
                            }
                            topics_lock.remove_subscription(&topic, client_id);
                        }

                        client_lock.send_unsubscribed(client_subscription_key)?;
                    }
                }
                break;
            }
            Err(_) => {
                debug!(
                    "Client#{} is locked while income message handling, try to wait",
                    client_id
                );
                tokio::time::sleep(tokio::time::Duration::from_millis(
                    LOCKED_CLIENT_ON_INCOME_MESSAGE_HANDLING_SLEEP_DURATION_IN_MS,
                ))
                .await;
            }
        }
    }

    Ok(())
}

async fn send_error(
    error: impl Into<String>,
    message: impl Into<String>,
    code: u16,
    client: &Arc<Mutex<Client>>,
    client_id: &ClientId,
) -> Result<(), Error> {
    let mut error_details = std::collections::HashMap::new();
    error_details.insert("reason".to_string(), error.into());

    loop {
        match client.try_lock() {
            Ok(mut client_lock) => {
                client_lock.send_error(code, message.into(), Some(error_details))?;
                break;
            }
            Err(_) => {
                debug!(
                    "Client#{} is locked while error sending, try to wait",
                    client_id
                );
                tokio::time::sleep(tokio::time::Duration::from_millis(
                    LOCKED_CLIENT_ON_ERROR_SENDING_SLEEP_DURATION_IN_MS,
                ))
                .await;
            }
        }
    }

    Ok(())
}

async fn on_disconnect(
    mut socket: ws::WebSocket,
    client: Arc<Mutex<Client>>,
    client_id: ClientId,
    clients: Arc<Sharded<Clients>>,
    topics: Arc<Topics>,
) -> () {
    loop {
        match client.try_lock() {
            Ok(mut client_lock) => {
                client_lock.on_disconnect();
                // remove topics from Topics
                stream::iter(client_lock.subscription_topics_iter())
                    .map(|(topic, is_direct, is_indirect)| (topic, is_direct, is_indirect, &topics))
                    .for_each_concurrent(20, |(topic, is_direct, is_indirect, topics)| async move {
                        let mut topics_lock = topics.write().await;
                        if topic.is_multi_topic() {
                            let _ = topics_lock.remove_indirect_subscriptions(topic, &client_id);
                            // Since we are dropping the disconnected client anyway,
                            // don't bother removing individual indirect subscriptions
                        }
                        if is_direct {
                            topics_lock.remove_subscription(topic, &client_id);
                        }
                        if is_indirect {
                            // Will be deleted when the corresponding multitopic is deleted
                        }
                    })
                    .await;

                info!(
                    "Client#{} disconnected; he got {} messages",
                    client_id,
                    client_lock.messages_count();
                    "req_id" => client_lock.get_request_id().clone()
                );

                break;
            }
            Err(_) => {
                debug!(
                    "Client#{} is locked while disconnecting, try to wait",
                    client_id
                );
                tokio::time::sleep(tokio::time::Duration::from_millis(
                    LOCKED_CLIENT_ON_DISCONNECTING_SLEEP_DURATION_IN_MS,
                ))
                .await;
            }
        }
    }

    debug!(
        "Client#{} subscriptions cleared; remove him from clients",
        client_id
    );

    clients.get(&client_id).write().await.remove(&client_id);

    debug!("Client#{} removed from clients", client_id);

    // 1) errors will be only if socket already closed so just mute it
    // 2) client.sender sink closed, so send message using socket
    // todo: send real reason?
    let _ = socket.send(ws::Message::close_with(1000u16, "")).await;
    let _ = socket.close().await;
}

pub async fn updates_handler<R: Repo>(
    mut updates_receiver: tokio::sync::mpsc::UnboundedReceiver<(Topic, String)>,
    clients: Arc<Sharded<Clients>>,
    topics: Arc<Topics>,
    repo: Arc<R>,
) {
    info!("websocket updates handler started");

    enum Update {
        Ignore,
        Single {
            topic: Topic,
            value: String,
        },
        Multi {
            topic: Topic,
            value: String,
            multitopic_update: MultitopicUpdate,
        },
    }

    while let Some((topic, value)) = updates_receiver.recv().await {
        REDIS_INPUT_QUEUE_SIZE.dec();
        let subscribed_clients = topics.read().await.get_subscribed_clients(&topic);
        let has_subscribed_clients = !subscribed_clients.is_empty();
        debug!(
            "Topic updated in Redis: {:?}\n\tValue: {:?}\n\tSubscribed clients ({}): {:?}",
            topic,
            value,
            subscribed_clients.len(),
            subscribed_clients,
        );

        let update = {
            if has_subscribed_clients {
                if topic.is_multi_topic() {
                    match parse_subtopic_list::<HashSet<_>>(&value) {
                        Ok(subtopics) => {
                            let multitopic_is_empty = subtopics.is_empty();
                            debug!("Subtopics (from Redis): {:?}", subtopics; "topic" => format!("{:?}", topic));
                            let mut topics_lock = topics.write().await;
                            let multitopic_update = {
                                let topic = topic.clone();
                                topics_lock.update_multitopic_info(topic, subtopics)
                            };
                            debug!("Multitopic update: {:?}", multitopic_update; "topic" => format!("{:?}", topic));
                            for client_id in subscribed_clients.keys() {
                                topics_lock.update_indirect_subscriptions(
                                    topic.clone(),
                                    multitopic_update.clone(),
                                    client_id,
                                );
                            }
                            let subtopic_values = {
                                let update = multitopic_update.clone();
                                fetch_subtopic_values(
                                    &repo,
                                    update.added_subtopics,
                                    update.removed_subtopics,
                                )
                            };
                            match subtopic_values.await {
                                Ok(mut subtopic_values) => {
                                    debug!("Subtopic values: {:?}", subtopic_values; "topic" => format!("{:?}", topic));
<<<<<<< HEAD
                                    subtopic_values.filter_raw_null();
                                    let multitopic_is_empty = multitopic_update.is_empty(); //TODO maybe `subtopics.is_empty()`?
=======
>>>>>>> 3427dd11
                                    let subtopic_values_available = !subtopic_values.is_empty();
                                    if multitopic_is_empty {
                                        debug!("Update accepted: multitopic is empty"; "topic" => format!("{:?}", topic), "value" => subtopic_values.as_json_string());
                                    }
                                    if subtopic_values_available {
                                        debug!("Update accepted: subtopic values available"; "topic" => format!("{:?}", topic), "value" => subtopic_values.as_json_string());
                                    }
                                    if multitopic_is_empty || subtopic_values_available {
                                        Update::Multi {
                                            topic,
                                            value: subtopic_values.as_json_string(),
                                            multitopic_update,
                                        }
                                    } else {
                                        debug!("Update ignored: has subtopics but values not available yet"; "topic" => format!("{:?}", topic));
                                        // Values of the new topics not yet available,
                                        // so just ignore the update,
                                        // it will be received later again as individual
                                        // subtopic update anyway
                                        Update::Ignore
                                    }
                                }
                                Err(err) => {
                                    error!(
                                        "failed to build update for multitopic {}; error = {}",
                                        format!("{:?}", topic),
                                        err; "topic" => format!("{:?}", topic)
                                    );
                                    Update::Ignore
                                }
                            }
                        }
                        Err(err) => {
                            error!(
                                "multitopic {} has unrecognized value {}; error = {}",
                                format!("{:?}", topic),
                                value,
                                err; "topic" => format!("{:?}", topic)
                            );
                            Update::Ignore
                        }
                    }
                } else {
                    Update::Single { topic, value }
                }
            } else {
                debug!("there are no clients to send update to"; "topic" => format!("{:?}", topic));
                Update::Ignore
            }
        };

        if matches!(update, Update::Ignore) {
            continue;
        }

        let broadcasting_start = Instant::now();

        // NB: 1st implementation iterate over subscribed_clients.keys() -> find shard for client_id -> acquire shard read lock -> get client lock -> send update
        // but it sometimes leads to deadlock|livelock|star (https://docs.rs/tokio/1.8.1/tokio/sync/struct.RwLock.html#method.read)
        // 2nd implementation iterate over shards -> acquire shard read lock -> iterate over clients, filtered for update -> try to lock client -> send update
        for clients_shard in clients.into_iter() {
            let clients_shard_lock = clients_shard.read().await;
            let matching_clients_iter =
                clients_shard_lock.iter().filter_map(|(client_id, client)| {
                    if let Some(subscribed) = subscribed_clients.get(client_id) {
                        Some((client_id, client, subscribed))
                    } else {
                        None
                    }
                });
            for (client_id, client, subscribed) in matching_clients_iter {
                debug!("Sending update to Client#{:?}", client_id);
                loop {
                    match client.try_lock() {
                        Ok(mut client_lock) => {
                            let (topic, value) = match &update {
                                Update::Single { topic, value } => (topic, value.clone()),
                                Update::Multi {
                                    topic,
                                    value,
                                    multitopic_update,
                                } => {
                                    let (added_topics, removed_topics) = (
                                        multitopic_update.added_subtopics.iter().cloned(),
                                        multitopic_update.removed_subtopics.iter(),
                                    );
                                    for subtopic in added_topics {
                                        let parent_subscription_key = match subscribed {
                                            Subscribed::DirectlyWithKey(ref key) => key.clone(),
                                            Subscribed::Indirectly => Default::default(),
                                        };
                                        client_lock.add_indirect_subscription(
                                            subtopic,
                                            topic.clone(),
                                            parent_subscription_key,
                                        );
                                    }
                                    for subtopic in removed_topics {
                                        client_lock.remove_indirect_subscription(subtopic, topic);
                                    }
                                    (topic, value.clone())
                                }
                                Update::Ignore => unreachable!(),
                            };
                            client_lock
                                .send_update(topic, value)
                                .expect("error occurred while sending message");
                            break;
                        }
                        Err(_) => {
                            debug!(
                                "Client#{} is locked while sending update, try to wait",
                                client_id
                            );
                            tokio::time::sleep(tokio::time::Duration::from_millis(
                                LOCKED_CLIENT_ON_UPDATE_SLEEP_DURATION_IN_MS,
                            ))
                            .await;
                        }
                    }
                }
            }
        }

        let broadcasting_end = Instant::now();
        debug!(
            "update successfully sent to {} clients for {} ms",
            subscribed_clients.len(),
            broadcasting_end
                .duration_since(broadcasting_start)
                .as_millis()
        );
    }
}

fn parse_subtopic_list<T>(topics_json: &str) -> Result<T, Error>
where
    T: FromIterator<Topic>,
{
    let topics = serde_json::from_str::<Vec<&str>>(topics_json)?;
    topics
        .into_iter()
        .map(|topic_url| {
            Topic::try_from(topic_url).map_err(|_| Error::InvalidTopic(topic_url.to_owned()))
        })
        .collect()
}

async fn fetch_subtopic_values<R, T>(
    repo: &Arc<R>,
    updated_topics: T,
    removed_topics: T,
) -> Result<TopicValues, Error>
where
    R: Repo,
    T: IntoIterator<Item = Topic>,
{
    let updated_topics = updated_topics.into_iter();
    let removed_topics = removed_topics.into_iter();

    let topics = updated_topics
        .map(|topic| String::from(topic))
        .collect::<Vec<_>>();
    let topics_len = topics.len();
    let values = repo.get_by_keys(topics).await?;
    debug_assert_eq!(topics_len, values.len()); // Redis' MGET guarantees this
    let updated = values
        .into_iter()
        .filter_map(|maybe_value| maybe_value.map(|value| TopicValue::Raw(value)));
    let removed = removed_topics.map(|topic| match topic {
        Topic::State(State::Single(StateSingle { address, key })) => {
            let entry = DataEntry::deleted(address, key);
            TopicValue::DataEntry(entry)
        }
        _ => panic!("internal error: updated_topics contains unexpected topics"),
    });
    let res_list = updated.chain(removed).collect::<Vec<_>>();
    Ok(TopicValues(res_list))
}

mod values {
    use serde::{Serialize, Serializer};

    #[derive(Debug)]
    pub struct TopicValues(pub Vec<TopicValue>);

    #[derive(Clone, Debug, Serialize)]
    #[serde(untagged)]
    pub enum TopicValue {
        Raw(String),
        #[serde(serialize_with = "data_entry_serialize")]
        DataEntry(DataEntry),
    }

    #[derive(Clone, Debug, Serialize)]
    pub struct DataEntry {
        address: String,
        key: String,
        value: String,
    }

    impl DataEntry {
        pub fn deleted(address: String, key: String) -> Self {
            DataEntry {
                address,
                key,
                value: "".to_string(),
            }
        }

        fn as_json_string(&self) -> String {
            // Serialization of this struct can't fail.
            // If it happens - something is fundamentally broken, so panic is ok here.
            serde_json::to_string(self).expect("DataEntry serialize")
        }
    }

    impl TopicValues {
        pub fn is_empty(&self) -> bool {
            self.0.is_empty()
        }

        pub fn as_json_string(&self) -> String {
            let TopicValues(values) = self;
            // Serialization of this struct can't fail.
            // If it happens - something is fundamentally broken, so panic is ok here.
            serde_json::to_string(values).expect("TopicValues serialize")
        }

        pub fn filter_raw_null(&mut self) {
            self.0
                .retain(|e| !matches!(e, TopicValue::Raw(s) if s == "null"))
        }
    }

    fn data_entry_serialize<S: Serializer>(entry: &DataEntry, s: S) -> Result<S::Ok, S::Error> {
        let str = entry.as_json_string();
        s.serialize_str(&str)
    }

    #[test]
    fn topic_values_as_json() {
        assert_eq!(TopicValues(vec![]).as_json_string(), r#"[]"#);

        let values = TopicValues(vec![
            TopicValue::Raw("raw value".to_string()),
            TopicValue::DataEntry(DataEntry::deleted("addr".to_string(), "key".to_string())),
        ]);
        assert_eq!(
            values.as_json_string(),
            r#"["raw value","{\"address\":\"addr\",\"key\":\"key\",\"value\":\"\"}"]"#
        )
    }
}<|MERGE_RESOLUTION|>--- conflicted
+++ resolved
@@ -506,11 +506,7 @@
                             match subtopic_values.await {
                                 Ok(mut subtopic_values) => {
                                     debug!("Subtopic values: {:?}", subtopic_values; "topic" => format!("{:?}", topic));
-<<<<<<< HEAD
                                     subtopic_values.filter_raw_null();
-                                    let multitopic_is_empty = multitopic_update.is_empty(); //TODO maybe `subtopics.is_empty()`?
-=======
->>>>>>> 3427dd11
                                     let subtopic_values_available = !subtopic_values.is_empty();
                                     if multitopic_is_empty {
                                         debug!("Update accepted: multitopic is empty"; "topic" => format!("{:?}", topic), "value" => subtopic_values.as_json_string());
